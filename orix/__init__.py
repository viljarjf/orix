--- conflicted
+++ resolved
@@ -1,8 +1,4 @@
-<<<<<<< HEAD
-__version__ = "0.14.dev1"
-=======
-__version__ = "0.13.2"
->>>>>>> dbb4c7e6
+__version__ = "0.14.dev2"
 # Sorted by line contributions (ideally excluding lines in notebook files)
 __credits__ = [
     "Håkon Wiik Ånes",
