--- conflicted
+++ resolved
@@ -16,20 +16,15 @@
 # You should have received a copy of the GNU General Public License
 # along with orix.  If not, see <http://www.gnu.org/licenses/>.
 
-<<<<<<< HEAD
-from orix.plot.direction_color_keys import DirectionColorKeyTSL
-from orix.plot.orientation_color_keys import IPFColorKey
-=======
 from typing import Optional
 
 from matplotlib.figure import Figure
 import numpy as np
 
+from orix.plot.direction_color_keys import DirectionColorKeyTSL
 from orix.plot.orientation_color_keys import IPFColorKey
-from orix.plot.direction_color_keys import DirectionColorKeyTSL
 from orix.quaternion import Orientation, Symmetry
 from orix.vector.vector3d import Vector3d
->>>>>>> e8987ebf
 
 
 class IPFColorKeyTSL(IPFColorKey):
