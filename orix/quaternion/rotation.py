--- conflicted
+++ resolved
@@ -385,47 +385,6 @@
         n = euler.shape[:-1]
         alpha, beta, gamma = euler[..., 0], euler[..., 1], euler[..., 2]
 
-<<<<<<< HEAD
-        zeros = np.zeros(n)
-
-        if convention == "Krakow_Hielscher":
-            # To be applied to the data found at:
-            # https://www.repository.cam.ac.uk/handle/1810/263510
-            alpha -= np.pi / 2
-            gamma -= 3 * np.pi / 2
-            qalpha = Quaternion(
-                np.stack((np.cos(alpha / 2), zeros, zeros, np.sin(alpha / 2)), axis=-1)
-            )
-            qbeta = Quaternion(
-                np.stack((np.cos(beta / 2), zeros, np.sin(beta / 2), zeros), axis=-1)
-            )
-            qgamma = Quaternion(
-                np.stack((np.cos(gamma / 2), zeros, zeros, np.sin(gamma / 2)), axis=-1)
-            )
-            data = qalpha * qbeta * qgamma
-        elif convention == "bunge":
-            # Uses A.5 & A.6 from Modelling Simul. Mater. Sci. Eng. 23
-            # (2015) 083501
-            sigma = 0.5 * np.add(alpha, gamma)
-            delta = 0.5 * np.subtract(alpha, gamma)
-            c = np.cos(beta / 2)
-            s = np.sin(beta / 2)
-
-            # Using P = 1 from A.6
-            q = np.zeros(n + (4,))
-            q[..., 0] = c * np.cos(sigma)
-            q[..., 1] = -s * np.cos(delta)
-            q[..., 2] = -s * np.sin(delta)
-            q[..., 3] = -c * np.sin(sigma)
-
-            for i in [1, 2, 3, 0]:  # flip the zero element last
-                q[..., i] = np.where(q[..., 0] < 0, -q[..., i], q[..., i])
-
-            data = Quaternion(q)
-
-            if direction == "lab2crystal":
-                data = ~data
-=======
         # Uses A.5 & A.6 from Modelling Simul. Mater. Sci. Eng. 23
         # (2015) 083501
         sigma = 0.5 * np.add(alpha, gamma)
@@ -447,10 +406,9 @@
 
         if direction == "lab2crystal":
             data = ~data
->>>>>>> dc5bd511
 
         rot = cls(data.data)
-        rot.improper = np.zeros((n))
+        rot.improper = np.zeros(n)
         return rot
 
     def to_matrix(self):
