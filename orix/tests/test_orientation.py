--- conflicted
+++ resolved
@@ -76,12 +76,10 @@
     ],
     indirect=["orientation"],
 )
-<<<<<<< HEAD
 @pytest.mark.filterwarnings(
     "ignore::DeprecationWarning"
 )  # speed=1 deprecated, will be removed in 0.3.0
-=======
->>>>>>> 4eb73e39
+
 def test_distance_1(orientation, symmetry, expected):
     o = orientation.set_symmetry(symmetry)
     distance = o.distance(speed=1, verbose=True)
