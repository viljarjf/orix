# -*- coding: utf-8 -*-
# Copyright 2018-2021 the orix developers
#
# This file is part of orix.
#
# orix is free software: you can redistribute it and/or modify
# it under the terms of the GNU General Public License as published by
# the Free Software Foundation, either version 3 of the License, or
# (at your option) any later version.
#
# orix is distributed in the hope that it will be useful,
# but WITHOUT ANY WARRANTY; without even the implied warranty of
# MERCHANTABILITY or FITNESS FOR A PARTICULAR PURPOSE.  See the
# GNU General Public License for more details.
#
# You should have received a copy of the GNU General Public License
# along with orix.  If not, see <http://www.gnu.org/licenses/>.

import numpy as np
import pytest

from orix.crystal_map import CrystalMap
from orix.crystal_map.phase_list import Phase, PhaseList
from orix.quaternion.orientation import Orientation
from orix.quaternion.rotation import Rotation
from orix.quaternion.symmetry import C2, C3, C4, O

# Note that many parts of the CrystalMap() class are tested while
# testing IO and the Phase() and PhaseList() classes


class TestCrystalMapInit:
    def test_minimal_init(self, rotations):
        map_size = 2

        assert isinstance(rotations, Rotation)

        cm = CrystalMap(rotations=rotations)

        assert np.allclose(cm.x, np.arange(map_size))
        assert cm.size == map_size
        assert cm.shape == (map_size,)
        assert cm.ndim
        assert np.allclose(cm.id, np.arange(map_size))
        assert isinstance(cm.rotations, Rotation)
        assert np.allclose(cm.rotations.data, rotations.data)

    @pytest.mark.parametrize("rotation_format", ["array", "list"])
    def test_init_with_invalid_rotations(self, rotations, rotation_format):
        with pytest.raises(ValueError):
            if rotation_format == "array":
                _ = CrystalMap(rotations=rotations.data)
            else:  # rotation_format == "list"
                _ = CrystalMap(rotations=list(rotations.data))

    @pytest.mark.parametrize(
        (
            "crystal_map_input, expected_shape, expected_size, expected_step_sizes, "
            "expected_rotations_per_point"
        ),
        [
            (
                ((1, 5, 5), (0, 1.5, 1.5), 3, [0]),
                (5, 5),
                25,
                {"z": 0, "y": 1.5, "x": 1.5},
                3,
            ),
            (
                ((1, 1, 10), (0, 0.1, 0.1), 1, [0]),
                (10,),
                10,
                {"z": 0, "y": 0, "x": 0.1},
                1,
            ),
            (
                ((1, 10, 1), (0, 1e-3, 0), 2, [0]),
                (10,),
                10,
                {"z": 0, "y": 1e-3, "x": 0},
                2,
            ),
        ],
        indirect=["crystal_map_input"],
    )
    def test_init_with_different_coordinate_arrays(
        self,
        crystal_map_input,
        expected_shape,
        expected_size,
        expected_step_sizes,
        expected_rotations_per_point,
    ):
        cm = CrystalMap(**crystal_map_input)
        coordinate_arrays = [
            crystal_map_input["z"],
            crystal_map_input["y"],
            crystal_map_input["x"],
        ]

        assert cm.shape == expected_shape
        assert cm.size == expected_size
        assert cm._step_sizes == expected_step_sizes
        assert cm.rotations_per_point == expected_rotations_per_point

        for actual_coords, expected_coords, expected_step_size in zip(
            cm._coordinates.values(), coordinate_arrays, expected_step_sizes.values()
        ):
            print(actual_coords, expected_coords)
            if expected_coords is None:
                assert actual_coords is None
            else:
                assert np.allclose(actual_coords, expected_coords)

    def test_init_map_with_props(self, crystal_map_input):
        x = crystal_map_input["x"]
        props = {"iq": np.arange(x.size)}
        cm = CrystalMap(prop=props, **crystal_map_input)

        assert cm.prop == props
        assert np.allclose(cm.prop.id, cm.id)
        assert np.allclose(cm.prop.is_in_data, cm.is_in_data)

    @pytest.mark.parametrize(
        "crystal_map_input",
        [
            ((1, 4, 3), (0, 1.5, 1.5), 1, [0, 1]),
            ((1, 4, 3), (0, 1.5, 1.5), 1, [1, -1]),
        ],
        indirect=["crystal_map_input"],
    )
    def test_init_with_phase_id(self, crystal_map_input):
        phase_id = crystal_map_input["phase_id"]
        cm = CrystalMap(**crystal_map_input)

        assert np.allclose(cm.phase_id, phase_id)
        # Test all_indexed
        if -1 in np.unique(phase_id):
            assert not cm.all_indexed
            assert -1 in cm.phases.ids
        else:
            assert cm.all_indexed
            assert -1 not in cm.phases.ids

    @pytest.mark.parametrize(
        "crystal_map_input",
        [
            ((1, 4, 3), (0, 1.5, 1.5), 1, [0, 1, 2]),
            ((1, 4, 3), (0, 1.5, 1.5), 1, [0, 1, 2, 3]),
            ((1, 4, 3), (0, 1.5, 1.5), 1, [2, 42]),
        ],
        indirect=["crystal_map_input"],
    )
    def test_init_with_phase_list(self, crystal_map_input):
        point_groups = [C2, C3, C4]
        phase_list = PhaseList(point_groups=point_groups)
        cm = CrystalMap(phase_list=phase_list, **crystal_map_input)

        n_point_groups = len(point_groups)
        n_phase_ids = len(cm.phases.ids)
        n_different = n_point_groups - n_phase_ids
        if n_different < 0:
            point_groups += [None] * abs(n_different)
        assert [
            cm.phases.point_groups[i] == point_groups[i] for i in range(n_phase_ids)
        ]

        unique_phase_ids = list(np.unique(crystal_map_input["phase_id"]).astype(int))
        assert cm.phases.ids == unique_phase_ids

    def test_init_with_single_point_group(self, crystal_map_input):
        point_group = O
        phase_list = PhaseList(point_groups=point_group)
        cm = CrystalMap(phase_list=phase_list, **crystal_map_input)
        assert np.allclose(cm.phases.point_groups[0].data, point_group.data)

    @pytest.mark.parametrize(
        "crystal_map_input, phase_names, phase_ids, desired_phase_names",
        [
            (((1, 7, 4), (0, 1, 1), 1, [0]), ["a", "b", "c"], [0, 1, 2], ["a"]),
            (((1, 7, 4), (0, 1, 1), 1, [0, 1]), ["a", "b", "c"], [0, 2, 1], ["a", "c"]),
            (((1, 7, 4), (0, 1, 1), 1, [0, 2]), ["a", "b", "c"], [0, 2, 1], ["a", "b"]),
            (((1, 7, 4), (0, 1, 1), 1, [3]), ["a", "b", "c"], [0, 2, 1], ["a"]),
        ],
        indirect=["crystal_map_input"],
    )
    def test_init_with_too_many_phases(
        self, crystal_map_input, phase_names, phase_ids, desired_phase_names
    ):
        """More phases than phase IDs."""
        phase_list = PhaseList(names=phase_names, ids=phase_ids)
        xmap = CrystalMap(phase_list=phase_list, **crystal_map_input)

        assert xmap.phases.names == desired_phase_names


class TestCrystalMapGetItem:
    @pytest.mark.parametrize(
        "crystal_map_input, slice_tuple, expected_shape",
        [
            (((5, 5, 5), (1, 1, 1), 1, [0]), slice(None, None, None), (5, 5, 5)),
            (
                ((5, 5, 5), (1, 1, 1), 1, [0]),
                (slice(1, 2, None), slice(None, None, None)),
                (1, 5, 5),
            ),
            (
                ((2, 5, 5), (1, 1, 1), 1, [0]),
                (slice(0, 2, None), slice(None, None, None), slice(1, 4, None)),
                (2, 5, 3),
            ),
            (
                ((3, 10, 10), (1, 0.5, 0.1), 2, [0]),
                (1, slice(5, 10, None), slice(None, None, None)),
                (1, 5, 10),
            ),
            (
                ((3, 10, 10), (1, 0.5, 0.1), 2, [0]),
                (slice(None, 10, None), slice(2, 4, None), slice(None, 3, None)),
                (3, 2, 3),
            ),
        ],
        indirect=["crystal_map_input"],
    )
    def test_get_by_slice(self, crystal_map_input, slice_tuple, expected_shape):
        cm = CrystalMap(**crystal_map_input)

        cm2 = cm[slice_tuple]
        assert cm2.shape == expected_shape

    def test_get_by_phase_name(self, crystal_map_input, phase_list):
        x = crystal_map_input["x"]

        # Create phase ID array, ensuring all are present
        phase_ids = np.random.choice(phase_list.ids, x.size)
        for i, unique_id in enumerate(phase_list.ids):
            phase_ids[i] = unique_id

        # Get number of points with each phase ID
        n_points_per_phase = {}
        for phase_i, phase in phase_list:
            n_points_per_phase[phase.name] = len(np.where(phase_ids == phase_i)[0])

        crystal_map_input.pop("phase_id")
        cm = CrystalMap(phase_id=phase_ids, **crystal_map_input)
        cm.phases = phase_list

        for (_, phase), (expected_phase_name, n_points) in zip(
            phase_list, n_points_per_phase.items()
        ):
            cm2 = cm[phase.name]

            assert cm2.size == n_points
            assert cm2.phases_in_data.names == [expected_phase_name]

    def test_get_by_indexed_not_indexed(self, crystal_map):
        cm = crystal_map

        # Set some points to not_indexed
        cm[2:4].phase_id = -1

        indexed = cm["indexed"]
        not_indexed = cm["not_indexed"]

        assert indexed.size + not_indexed.size == cm.size
        assert np.allclose(np.unique(not_indexed.phase_id), np.array([-1]))
        assert np.allclose(np.unique(indexed.phase_id), np.array([0]))

    @pytest.mark.parametrize(
        "crystal_map_input",
        [((1, 4, 3), (1, 1, 1), 1, [0])],
        indirect=["crystal_map_input"],
    )
    def test_get_by_condition(self, crystal_map_input):
        cm = CrystalMap(**crystal_map_input)

        cm.prop["dp"] = np.arange(cm.size)

        n_points = 2
        assert cm.shape == (4, 3)  # Test code assumption
        cm[0, :n_points].dp = -1
        cm2 = cm[cm.dp < 0]

        assert cm2.size == n_points
        assert np.sum(cm2.dp) == -n_points

    def test_get_by_multiple_conditions(self, crystal_map, phase_list):
        cm = crystal_map

        assert phase_list.ids == [0, 1, 2]  # Test code assumption

        cm.phases = phase_list
        cm.prop["dp"] = np.arange(cm.size)
        a_phase_id = phase_list.ids[0]
        cm[cm.dp > 3].phase_id = a_phase_id

        condition1 = cm.dp > 3
        condition2 = cm.phase_id == a_phase_id
        cm2 = cm[condition1 & condition2]
        assert cm2.size == np.sum(condition1 * condition2)
        assert np.allclose(cm2.is_in_data, condition1 * condition2)

    @pytest.mark.parametrize(
        "crystal_map_input, integer_slices, expected_id, raises",
        [
            (((3, 4, 4), (1, 1, 1), 1, [0]), (0, 0, 2), 2, False),
            (((3, 4, 4), (1, 1, 1), 3, [0]), (0, 2, 0), 8, False),
            (((3, 4, 4), (1, 1, 1), 3, [0]), (2, 0, 0), 32, False),
            (((1, 4, 1), (0, 1, 0), 2, [0]), 1, 1, False),
            (((3, 4, 4), (1, 1, 1), 3, [0]), (1000, 0, 0), None, True),
        ],
        indirect=["crystal_map_input"],
    )
    def test_get_by_integer(
        self, crystal_map_input, integer_slices, expected_id, raises
    ):
        # This also tests `phase_id`
        cm = CrystalMap(**crystal_map_input)
        if raises:
            with pytest.raises(IndexError, match=f".* is out of bounds for"):
                _ = cm[integer_slices]
        else:
            point = cm[integer_slices]
            expected_point = cm[cm.id == expected_id]

            assert np.allclose(point.rotations.data, expected_point.rotations.data)
            assert point._coordinates == expected_point._coordinates


class TestCrystalMapSetAttributes:
    def test_set_scan_unit(self, crystal_map):
        cm = crystal_map
        assert cm.scan_unit == "px"

        micron = "um"
        cm.scan_unit = micron
        assert cm.scan_unit == micron

    @pytest.mark.parametrize("set_phase_id", [1, -1])
    def test_set_phase_ids(self, crystal_map, set_phase_id):
        cm = crystal_map

        phase_ids = cm.phase_id
        condition = cm.x > 1.5
        cm[condition].phase_id = set_phase_id
        phase_ids[condition] = set_phase_id

        assert np.allclose(cm.phase_id, phase_ids)

        if set_phase_id == -1:
            assert "not_indexed" in cm.phases.names

    def test_set_phase_ids_raises(self, crystal_map):
        with pytest.raises(ValueError, match="NumPy boolean array indexing assignment"):
            crystal_map[1, 1].phase_id = -1 * np.ones(10)

    @pytest.mark.parametrize("set_phase_id, index_error", [(-1, False), (1, True)])
    def test_set_phase_id_with_unknown_id(self, crystal_map, set_phase_id, index_error):
        cm = crystal_map

        condition = cm.x > 1.5
        phase_ids = cm.phases.ids  # Get before adding a new phase

        if index_error:
            with pytest.raises(IndexError, match="list index out of range"):
                # `set_phase_id` ID is not in `self.phases.phase_ids`
                cm[condition].phase_id = set_phase_id
                _ = repr(cm)

            # Add unknown ID to phase list to fix `repr(self)`
            cm.phases.add(Phase("a", point_group=432))  # Add phase with ID 1
        else:
            cm[condition].phase_id = set_phase_id

        _ = repr(cm)

        new_phase_ids = phase_ids + [set_phase_id]
        new_phase_ids.sort()
        assert cm.phases.ids == new_phase_ids

    def test_phases_in_data(self, crystal_map, phase_list):
        cm = crystal_map
        cm.phases = phase_list

        assert cm.phases_in_data.names != cm.phases.names

        ids_not_in_data = np.setdiff1d(
            np.array(cm.phases.ids), np.array(cm.phases_in_data.ids)
        )
        condition1 = cm.x > 1.5
        condition2 = cm.y > 1.5
        for new_id, condition in zip(ids_not_in_data, [condition1, condition2]):
            cm[condition].phase_id = new_id

        assert cm.phases_in_data.names == cm.phases.names


class TestCrystalMapOrientations:
    def test_orientations(self, crystal_map_input, phase_list):
        x = crystal_map_input["x"]

        # Create phase ID array, ensuring all are present
        phase_ids = np.random.choice(phase_list.ids, x.size)
        for i, unique_id in enumerate(phase_list.ids):
            phase_ids[i] = unique_id

        crystal_map_input.pop("phase_id")
        cm = CrystalMap(phase_id=phase_ids, **crystal_map_input)

        # Set phases and make sure all are in data
        cm.phases = phase_list
        assert cm.phases_in_data.names == cm.phases.names

        # Ensure all points have a valid orientation
        orientations_size = 0
        for phase_id in phase_list.ids:
            o = cm[cm.phase_id == phase_id].orientations
            assert isinstance(o, Orientation)
            orientations_size += o.size

        assert orientations_size == cm.size

    @pytest.mark.parametrize(
        "point_group, rotation, expected_orientation",
        [
            (C2, [(0.6088, 0, 0, 0.7934)], [(-0.7934, 0, 0, 0.6088)]),
            (C3, [(0.6088, 0, 0, 0.7934)], [(-0.9914, 0, 0, 0.1305)]),
            (C4, [(0.6088, 0, 0, 0.7934)], [(-0.9914, 0, 0, -0.1305)]),
            (O, [(0.6088, 0, 0, 0.7934)], [(-0.9914, 0, 0, -0.1305)]),
        ],
    )
    def test_orientations_symmetry(self, point_group, rotation, expected_orientation):
        r = Rotation(rotation)
        cm = CrystalMap(rotations=r, phase_id=np.array([0]))
        cm.phases = PhaseList(Phase("a", point_group=point_group))

        o = cm.orientations

        assert np.allclose(
            o.data, Orientation(r).set_symmetry(point_group).data, atol=1e-3
        )
        assert np.allclose(o.data, expected_orientation, atol=1e-3)

    def test_orientations_none_symmetry_raises(self, crystal_map_input):
        cm = CrystalMap(**crystal_map_input)

        assert cm.phases.point_groups == [None]

        with pytest.raises(TypeError, match="'NoneType' object is not iterable"):
            _ = cm.orientations

    def test_orientations_multiple_phases_raises(self, crystal_map, phase_list):
        cm = crystal_map

        cm.phases = phase_list
        cm[cm.x > 1.5].phase_id = 2

        with pytest.raises(ValueError, match="Data has the phases "):
            _ = cm.orientations

    @pytest.mark.parametrize(
        "crystal_map_input, rotations_per_point",
        [(((1, 5, 5), (0, 1.5, 1.5), 3, [0]), 3)],
        indirect=["crystal_map_input"],
    )
    def test_multiple_orientations_per_point(
        self, crystal_map_input, rotations_per_point
    ):
        cm = CrystalMap(**crystal_map_input)

        assert cm.phases.ids == [0]  # Test code assumption
        cm.phases[0].point_group = "m-3m"

        assert cm.rotations_per_point == rotations_per_point
        assert cm.orientations.size == cm.size


class TestCrystalMapProp:
    def test_add_new_crystal_map_property(self, crystal_map):
        cm = crystal_map

        prop_name = "iq"
        prop_values = np.arange(cm.size)
        cm.prop[prop_name] = prop_values

        assert np.allclose(cm.prop.get(prop_name), prop_values)
        assert np.allclose(cm.prop[prop_name], prop_values)

    def test_overwrite_crystal_map_property_values(self, crystal_map):
        cm = crystal_map

        prop_name = "iq"
        prop_values = np.arange(cm.size)
        cm.prop[prop_name] = prop_values

        assert np.allclose(cm.prop[prop_name], prop_values)

        new_prop_value = -1
        cm.__setattr__(prop_name, new_prop_value)

        assert np.allclose(cm.prop[prop_name], np.ones(cm.size) * new_prop_value)


class TestCrystalMapMasking:
    def test_getitem_with_masking(self, crystal_map_input):
        x = crystal_map_input["x"]
        props = {"iq": np.arange(x.size)}
        cm = CrystalMap(prop=props, **crystal_map_input)

        cm2 = cm[cm.iq > 1]

        assert np.allclose(cm2.prop.id, cm2.id)
        assert np.allclose(cm2.prop.is_in_data, cm2.is_in_data)


class TestCrystalMapGetMapData:
    @pytest.mark.parametrize(
        "crystal_map_input, to_get, expected_array",
        [
            (
                ((1, 4, 4), (0, 0.5, 1), 2, [0]),
                "x",
                np.array([0, 1, 2, 3] * 4).reshape((4, 4)),
            ),
            (
                ((1, 4, 4), (0, 0.5, 1), 2, [0]),
                "y",
                np.array([[i * 0.5] * 4 for i in range(4)]),  # [0, 0, 0, 0, 0.5, ...]
            ),
            (
                ((2, 4, 4), (0.28, 0.5, 1), 2, [0]),
                "z",
                np.stack((np.zeros((4, 4)), np.ones((4, 4)) * 0.28), axis=0),
            ),
        ],
        indirect=["crystal_map_input"],
    )
    def test_get_coordinate_array(self, crystal_map_input, to_get, expected_array):
        cm = CrystalMap(**crystal_map_input)

        # Get via string
        data_via_string = cm.get_map_data(to_get)
        assert np.allclose(data_via_string, expected_array)

        # Get via numpy array
        if to_get == "x":
            data_via_array = cm.get_map_data(cm.x)
        elif to_get == "y":
            data_via_array = cm.get_map_data(cm.y)
        else:  # to_get == "z"
            data_via_array = cm.get_map_data(cm.z)
        assert np.allclose(data_via_array, expected_array)

        # Make sure they are the same
        assert np.allclose(data_via_array, data_via_string)

    def test_get_property_array(self, crystal_map):
        cm = crystal_map

        expected_array = np.arange(cm.size)
        prop_name = "iq"
        cm.prop[prop_name] = expected_array

        iq = cm.get_map_data(prop_name)

        assert np.allclose(iq, expected_array.reshape(cm.shape))

    @pytest.mark.parametrize(
        "crystal_map_input",
        [((1, 3, 2), (0, 1, 1), 3, [0]), ((3, 1, 2), (1, 1, 1), 1, [0])],
        indirect=["crystal_map_input"],
    )
    def test_get_orientations_array(self, crystal_map_input, phase_list):
        cm = CrystalMap(**crystal_map_input)

        cm[:2, 0].phase_id = 1
        # Test code assumption
        id1 = 0
        id2 = 1
        assert np.allclose(np.unique(cm.phase_id), np.array([id1, id2]))
        cm.phases = phase_list

        # Get all with string
        o = cm.get_map_data("orientations")

        # Get per phase with string
        cm1 = cm[cm.phase_id == id1]
        cm2 = cm[cm.phase_id == id2]
        o1 = cm1.get_map_data("orientations")
        o2 = cm2.get_map_data("orientations")

        expected_o1 = cm1.orientations.to_euler()
        expected_shape = expected_o1.shape
        assert np.allclose(
            o1[~np.isnan(o1)].reshape(expected_shape), expected_o1, atol=1e-3
        )

        expected_o2 = cm2.orientations.to_euler()
        expected_shape = expected_o2.shape
        assert np.allclose(
            o2[~np.isnan(o2)].reshape(expected_shape), expected_o2, atol=1e-3
        )

        # Do calculations "manually"
        data_shape = (cm.size, 3)
        array = np.zeros(data_shape)

        if cm.rotations_per_point > 1:
            rotations = cm.rotations[:, 0]
        else:
            rotations = cm.rotations

        for i, phase in cm.phases_in_data:
            phase_mask = cm._phase_id == i
            phase_mask_in_data = cm.phase_id == i
            array[phase_mask] = (
                Orientation(rotations[phase_mask_in_data])
                .set_symmetry(phase.point_group)
                .to_euler()
            )

        assert np.allclose(o, array.reshape(o.shape), atol=1e-3)

    @pytest.mark.parametrize(
        "crystal_map_input",
        [((1, 2, 2), (0, 1, 1), 2, [0]), ((3, 2, 2), (1, 1, 1), 1, [0])],
        indirect=["crystal_map_input"],
    )
    def test_get_rotations_array(self, crystal_map_input):
        cm = CrystalMap(**crystal_map_input)

        # Get with string
        r = cm.get_map_data("rotations")

        new_shape = cm.shape + (3,)
        if cm.rotations_per_point > 1:
            expected_array = cm.rotations[:, 0].to_euler().reshape(*new_shape)
        else:
            expected_array = cm.rotations.to_euler().reshape(*new_shape)
        assert np.allclose(r, expected_array, atol=1e-3)

        # Get with array (RGB)
        new_shape2 = (cm.size, 3)
        r2 = cm.get_map_data(r.reshape(*new_shape2))
        assert np.allclose(r2, expected_array, atol=1e-3)

    @pytest.mark.parametrize(
        "crystal_map_input",
        [((3, 9, 3), (1, 1.5, 1.5), 2, [0]), ((2, 10, 5), (1, 0.1, 0.1), 3, [0])],
        indirect=["crystal_map_input"],
    )
    def test_get_phase_id_array_from_3d_data(self, crystal_map_input):
        cm = CrystalMap(**crystal_map_input)
        _ = cm.get_map_data(cm.phase_id)

    @pytest.mark.parametrize(
        "crystal_map_input, to_get",
        [
            (((1, 4, 3), (1, 1, 1), 1, [0]), "z"),
            (((4, 1, 3), (1, 1, 1), 1, [0]), "y"),
            (((4, 3, 1), (1, 1, 1), 1, [0]), "x"),
        ],
        indirect=["crystal_map_input"],
    )
    def test_get_unknown_string_raises(self, crystal_map_input, to_get):
        xmap = CrystalMap(**crystal_map_input)
        with pytest.raises(ValueError, match=f"{to_get} is None."):
            _ = xmap.get_map_data(to_get)

    def test_get_boolean_array(self, crystal_map):
        xmap = crystal_map

        assert np.issubdtype(xmap.get_map_data("is_indexed").dtype, bool)
        assert np.issubdtype(xmap.get_map_data(xmap.is_in_data).dtype, bool)

<<<<<<< HEAD
    @pytest.mark.parametrize(
        "dtype_in", [np.uint8, np.int64, np.float32, np.float64, np.bool_]
    )
=======
    @pytest.mark.parametrize("dtype_in", [np.uint8, int, np.float32, float, bool])
>>>>>>> 43541285
    def test_preserve_dtype(self, crystal_map, dtype_in):
        xmap = crystal_map
        prop_name = "new_prop"
        xmap.prop[prop_name] = np.ones(xmap.size, dtype=dtype_in)

        assert xmap.get_map_data(prop_name).dtype == dtype_in

<<<<<<< HEAD
    @pytest.mark.parametrize("dtype_in", [np.bool_, np.int64])
=======
    @pytest.mark.parametrize("dtype_in", [bool, int])
>>>>>>> 43541285
    def test_not_preserve_dtype(self, crystal_map, dtype_in):
        xmap = crystal_map
        prop_name = "new_prop"
        xmap.prop[prop_name] = np.ones(xmap.size, dtype=dtype_in)
        xmap.is_in_data[0] = False

        assert not xmap.is_in_data.all()
        assert xmap.get_map_data(prop_name, fill_value=None).dtype == float


class TestCrystalMapRepresentation:
    def test_representation(self, crystal_map, phase_list):
        xmap = crystal_map
        xmap.phases = phase_list
        xmap.scan_unit = "nm"

        # Test code assumptions
        assert phase_list.ids == [0, 1, 2]
        assert xmap.shape == (4, 3)

        xmap[0, 1].phase_id = phase_list.ids[1]
        xmap[1, 1].phase_id = phase_list.ids[2]

        xmap.prop["iq"] = np.arange(xmap.size)

        assert repr(xmap[xmap.phase_id == -1]) == "No data."

        assert repr(xmap) == (
            "Phase  Orientations  Name  Space group  Point group  Proper point group  "
            "Color\n"
            "    0    10 (83.3%)     a        Im-3m         m-3m                 432  "
            "    r\n"
            "    1      1 (8.3%)     b         P432          432                 432  "
            "    g\n"
            "    2      1 (8.3%)     c           P3            3                   3  "
            "    b\n"
            "Properties: iq\n"
            "Scan unit: nm"
        )


class TestCrystalMapCopying:
    def test_shallowcopy_crystal_map(self, crystal_map):
        xmap2 = crystal_map[:]  # Everything except `is_in_data` is shallow copied
        xmap3 = crystal_map  # These are the same objects (of course)

        assert np.may_share_memory(xmap2._phase_id, crystal_map._phase_id)
        assert np.may_share_memory(xmap2._rotations.data, crystal_map._rotations.data)

        crystal_map[3, 0].phase_id = -2
        assert np.allclose(xmap2.phase_id, crystal_map.phase_id)
        assert np.allclose(xmap3.phase_id, crystal_map.phase_id)

        # The user is strictly speaking only supposed to change this via __getitem__()
        crystal_map.is_in_data[2] = False
        assert xmap2.size != crystal_map.size
        assert xmap3.size == crystal_map.size
        assert np.allclose(xmap2.is_in_data, crystal_map.is_in_data) is False
        assert np.may_share_memory(xmap3.is_in_data, crystal_map.is_in_data)

    def test_deepcopy_crystal_map(self, crystal_map):
        xmap2 = crystal_map.deepcopy()

        crystal_map[3, 0].phase_id = -2
        assert np.allclose(xmap2.phase_id, crystal_map.phase_id) is False
        assert np.may_share_memory(xmap2._phase_id, crystal_map._phase_id) is False


class TestCrystalMapShape:
    @pytest.mark.parametrize(
        "crystal_map_input, expected_slices",
        [
            (
                ((1, 10, 30), (0, 0.1, 0.1), 2, [0]),
                (slice(0, 10, None), slice(0, 30, None)),
            ),
            (
                ((2, 13, 27), (0.3, 0.7, 0.9), 3, [0]),
                (slice(0, 2, None), slice(0, 13, None), slice(0, 27, None)),
            ),
            (
                ((1, 4, 3), (0, 1.5, 1.5), 1, [0]),
                (slice(0, 4, None), slice(0, 3, None)),
            ),
            # Testing rounding 15 / 2 = 7.5 and 45 / 2 = 22.5
            (
                ((1, 15, 45), (0, 2, 2), 1, [0]),
                (slice(0, 15, None), slice(0, 45, None)),
            ),
        ],
        indirect=["crystal_map_input"],
    )
    def test_data_slices_from_coordinates(self, crystal_map_input, expected_slices):
        xmap = CrystalMap(**crystal_map_input)
        assert xmap._data_slices_from_coordinates() == expected_slices

    @pytest.mark.parametrize(
        "crystal_map_input, slices, expected_size, expected_shape, expected_slices",
        [
            # Slice 3D data with an index in all axes
            (
                ((2, 3, 4), (1, 1, 1), 1, [0]),
                (1, 2, 3),
                1,
                (1, 1, 1),
                (slice(1, 2, None), slice(2, 3, None), slice(3, 4, None)),
            ),
            # Slice 3D data with indices in only two axes
            (
                ((2, 3, 4), (0.1, 0.1, 0.1), 1, [0]),
                (1, 2),
                4,
                (1, 1, 4),
                (slice(1, 2, None), slice(2, 3, None), slice(0, 4, None)),
            ),
            # Slice 3D data with indices in only two axes (same as above, to make sure
            # slice determination is unaffected by step size)
            (
                ((2, 3, 4), (1, 1, 1), 1, [0]),
                (1, 2),
                4,
                (1, 1, 4),
                (slice(1, 2, None), slice(2, 3, None), slice(0, 4, None)),
            ),
            # Slice 3D data with an index in only one axis
            (
                ((2, 3, 4), (0.1, 0.1, 0.1), 1, [0]),
                (1,),
                12,
                (1, 3, 4),
                (slice(1, 2, None), slice(0, 3, None), slice(0, 4, None)),
            ),
        ],
        indirect=["crystal_map_input"],
    )
    def test_data_slice_from_coordinates_masked(
        self, crystal_map_input, slices, expected_size, expected_shape, expected_slices
    ):
        xmap = CrystalMap(**crystal_map_input)

        # Mask data
        xmap2 = xmap[slices]

        assert xmap2.size == expected_size
        assert xmap2.shape == expected_shape
        assert xmap2._data_slices_from_coordinates() == expected_slices

    @pytest.mark.parametrize(
        "crystal_map_input, expected_shape",
        [
            (((1, 10, 30), (0, 0.1, 0.1), 2, [0]), (10, 30)),
            (((2, 13, 27), (0.3, 0.7, 0.9), 3, [0]), (2, 13, 27)),
            (((1, 4, 3), (0, 1.5, 1.5), 1, [0]), (4, 3)),
            (((1, 15, 45), (0, 2, 2), 2, [0]), (15, 45)),
        ],
        indirect=["crystal_map_input"],
    )
    def test_shape_from_coordinates(self, crystal_map_input, expected_shape):
        xmap = CrystalMap(**crystal_map_input)
        assert xmap.shape == expected_shape

    @pytest.mark.parametrize(
        "crystal_map_input, expected_shape",
        [
            (((1, 10, 30), (0, 0.1, 0.1), 2, [0]), (10, 30, 2)),
            (((2, 13, 27), (0.3, 0.7, 0.9), 3, [0]), (2, 13, 27, 3)),
            (((1, 4, 3), (0, 1.5, 1.5), 5, [0]), (4, 3, 5)),
            (((1, 15, 45), (0, 2, 2), 2, [0]), (15, 45, 2)),
        ],
        indirect=["crystal_map_input"],
    )
    def test_rotation_shape(self, crystal_map_input, expected_shape):
        xmap = CrystalMap(**crystal_map_input)
        assert xmap.rotations_shape == expected_shape

    @pytest.mark.parametrize(
        "crystal_map_input, expected_coordinate_axes",
        [
            (((1, 10, 30), (0, 0.1, 0.1), 1, [0]), {0: "y", 1: "x"}),
            (((2, 13, 27), (0.3, 0.7, 0.9), 1, [0]), {0: "z", 1: "y", 2: "x"}),
            (((1, 13, 27), (0, 1.5, 1.5), 1, [0]), {0: "y", 1: "x"}),
            (((2, 13, 1), (1, 2, 1), 2, [0]), {0: "z", 1: "y"}),
            (((2, 1, 13), (1, 0, 2), 1, [0]), {0: "z", 1: "x"}),
        ],
        indirect=["crystal_map_input"],
    )
    def test_coordinate_axes(self, crystal_map_input, expected_coordinate_axes):
        xmap = CrystalMap(**crystal_map_input)
        assert xmap._coordinate_axes == expected_coordinate_axes<|MERGE_RESOLUTION|>--- conflicted
+++ resolved
@@ -673,13 +673,7 @@
         assert np.issubdtype(xmap.get_map_data("is_indexed").dtype, bool)
         assert np.issubdtype(xmap.get_map_data(xmap.is_in_data).dtype, bool)
 
-<<<<<<< HEAD
-    @pytest.mark.parametrize(
-        "dtype_in", [np.uint8, np.int64, np.float32, np.float64, np.bool_]
-    )
-=======
     @pytest.mark.parametrize("dtype_in", [np.uint8, int, np.float32, float, bool])
->>>>>>> 43541285
     def test_preserve_dtype(self, crystal_map, dtype_in):
         xmap = crystal_map
         prop_name = "new_prop"
@@ -687,11 +681,7 @@
 
         assert xmap.get_map_data(prop_name).dtype == dtype_in
 
-<<<<<<< HEAD
-    @pytest.mark.parametrize("dtype_in", [np.bool_, np.int64])
-=======
     @pytest.mark.parametrize("dtype_in", [bool, int])
->>>>>>> 43541285
     def test_not_preserve_dtype(self, crystal_map, dtype_in):
         xmap = crystal_map
         prop_name = "new_prop"
