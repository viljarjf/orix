--- conflicted
+++ resolved
@@ -408,15 +408,6 @@
     @classmethod
     def from_polar(
         cls,
-<<<<<<< HEAD
-        azimuth: Union[np.ndarray, list, tuple],
-        polar: [np.ndarray, list, tuple],
-        radial: float = 1.0,
-    ) -> Vector3d:
-        """Return a :class:`Vector3d` from spherical coordinates
-        according to the ISO 31-11 standard
-        :cite:`weisstein2005spherical`.
-=======
         azimuth: Union[np.ndarray, list, tuple, float],
         polar: Union[np.ndarray, list, tuple, float],
         radial: float = 1.0,
@@ -424,7 +415,6 @@
     ) -> Vector3d:
         """Initialize from spherical coordinates according to the ISO
         31-11 standard :cite:`weisstein2005spherical`.
->>>>>>> b1a10f9b
 
         Parameters
         ----------
